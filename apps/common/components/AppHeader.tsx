--- conflicted
+++ resolved
@@ -3,12 +3,7 @@
 import {useRouter} from 'next/router';
 import {AnimatePresence} from 'framer-motion';
 import {Popover, Transition} from '@headlessui/react';
-<<<<<<< HEAD
-import {LogoVaults, MenuVaultsOptions} from '@vaults/Header';
-import {LogoVeYFI, MenuVeYFIOptions} from '@veYFI/Header';
-=======
 import {VaultsHeader} from '@vaults/components/header/VaultsHeader';
->>>>>>> 27e84004
 import {useWeb3} from '@yearn-finance/web-lib/contexts/useWeb3';
 import Header from '@yearn-finance/web-lib/layouts/Header.next';
 import BalanceReminderPopover from '@common/components/BalanceReminderPopover';
@@ -23,71 +18,15 @@
 import type {ReactElement} from 'react';
 import type {TMenu} from '@yearn-finance/web-lib/layouts/Header.next';
 
-<<<<<<< HEAD
-const Apps = [
-	{
-		name: 'Vaults',
-		href: '/vaults',
-		icon: <LogoYearn
-			className={'h-8 w-8'}
-			back={'text-pink-400'}
-			front={'text-white'} />
-	},
-	{
-		name: 'yCRV',
-		href: '/ycrv',
-		icon: (
-			<Image
-				alt={'yCRV'}
-				width={32}
-				height={32}
-				src={`${process.env.BASE_YEARN_ASSETS_URI}/1/${YCRV_TOKEN_ADDRESS}/logo-128.png`}
-				loading={'eager'}
-				priority />
-		)
-	},
-	{
-		name: 'veYFI',
-		href: '/veyfi',
-		icon: <LogoYearn
-			className={'h-8 w-8'}
-			back={'text-primary'}
-			front={'text-white'} />
-	},
-	{
-		name: 'yBribe',
-		href: '/ybribe',
-		icon: <LogoYearn
-			className={'h-8 w-8'}
-			back={'text-neutral-900'}
-			front={'text-neutral-0'} />
-	}
-];
-
-=======
->>>>>>> 27e84004
 function	Logo(): ReactElement {
 	const	{pathname} = useRouter();
 
 	return (
 		<>
-<<<<<<< HEAD
-			<LogoYCRV />
-			<LogoVaults />
-			<LogoVeYFI />
-			<LogoYBribe />
-			<motion.div
-				key={'yearn'}
-				initial={'initial'}
-				animate={router.pathname === '/' ? 'enter' : 'exit'}
-				variants={variants}
-				className={'absolute cursor-pointer'}>
-=======
 			<YCrvHeader pathname={pathname} />
 			<VaultsHeader pathname={pathname} />
 			<YBribeHeader pathname={pathname} />
 			<MotionDiv name={'yearn'} animate={pathname === '/' ? 'enter' : 'exit'}>
->>>>>>> 27e84004
 				<LogoYearn
 					className={'h-8 w-8'}
 					back={'text-neutral-900'}
@@ -177,36 +116,11 @@
 			{path: 'https://blog.yearn.finance/', label: 'Blog', target: '_blank'},
 			{path: 'https://docs.yearn.finance/', label: 'Docs', target: '_blank'}
 		];
-<<<<<<< HEAD
-
-		if (router.pathname.startsWith('/ycrv')) {
-			menu = [{path: '/', label: 'Home'}, ...MenuYCRVOptions];
-		} else if (router.pathname.startsWith('/vaults')) {
-			menu = [{path: '/', label: 'Home'}, ...MenuVaultsOptions];
-		} else if (router.pathname.startsWith('/veyfi')) {
-			menu = [{path: '/', label: 'Home'}, ...MenuVeYFIOptions];
-		} else if (router.pathname.startsWith('/ybribe')) {
-			menu = [{path: '/', label: 'Home'}, ...MenuYBribeOptions];
-		}
-		return menu as TMenu[];
-	}, [router]);
-
-	const	supportedNetworks = useMemo((): number[] => {
-		let	networks: number[] = [1, 10, 250, 42161];
-
-		if (router.pathname.startsWith('/ycrv')) {
-			networks = [1];
-		} else if (router.pathname.startsWith('/veyfi')) {
-			networks = [1];
-		} else if (router.pathname.startsWith('/ybribe')) {
-			networks = [1];
-=======
 	}, [pathname]);
 
 	const	supportedNetworks = useMemo((): number[] => {
 		if (pathname.startsWith('/ycrv') || pathname.startsWith('/ybribe')) {
 			return [1];
->>>>>>> 27e84004
 		}
 
 		return [1, 10, 250, 42161];
