# 0.1.15
<<<<<<< HEAD
- Add the fetch to `https://api.yearn.finance/v1/chains/1/apy-previews/curve-factory` to get the APY for the gauges on the factory page
=======
- Extract and reuse hooks and functions from the web-lib
- Improve Vault's search
- Remove the performance fee from Vault's strategies
>>>>>>> 7445df07

# 0.1.14
- Remove the `isActive` from the gauge dropdown, as wallet connect is not required to get that list
- Add a `isClientLoaded` in `DesktopCategories` to avoid a SSR hydratation issue leading to multiple categories being selected
- Replace `getGauges` with `getAllGauges` for useCurve and adapt code to handle the changes
- Rename `useWalletNonce` to `balancesNonce` to match actual behavior and use the nonce from the useBalances hook
- Use some `toNormalizedBN` instead of raw declarations
- Add a specific code to refresh balance for a vault when you access that vault page. This will enable any old vault to get the balance even if it's not loaded in the app because of retired status.
- Bump the web-lib to `0.17.85` for the updated `useBalances` hook and
- Add an estimate code warning for the migration with an increase of `gasLimit` to avoid revert `outOfGas` issues
- Merge branch to add a `Balancer` wrap around text to make them nicer to read
- Add the `useCurrentApp` hook to make the app management easier to handle

# 0.1.13
- Release the Vaults Factory page
- Fix issue with Messari Subgraph only returning 100 results

# 0.1.12
- Add a `mutateVaultList` function to ask to refresh the vaultList in the `useYearn` context
- Add a `VoidPromiseFunction` type to mimic the `VoidFunction` type but for a function returning a `Promise`. TODO: Move to web-lib.
- Tweek the `useAsync` function to fix some issues with the dependencies and have an internal `isLoading` state. Add a mutate callback.
- Bump web-lib to `0.17.81` to get latest changes
- In the `Factory` page, add the `fetchGaugeDisplayData` to fetch the name and symbol of the gauges in order to be able to compute the actual final name and symbol for that vault.
- Enable the factory gauge in the dropdown

# 0.1.11
- Add a `GaugeDropdown` component using Combobox. To replicate to the default `TokenDropdown` component.
- Fix background color for the inputs in the `vaults/[chainID]/[address]` page from `neutral-100` to `neutral-0`
- Add the `Factory` nav item for the Vaults app
- Remove unused `apps/vaults/components/list/MigratableVaultListRow.tsx`
- Remove unused `apps/vaults/components/list/MigratableVaultsListEmpty.tsx`
- Merge `apps/vaults/components/list/VaultListExternalMigrationEmpty.tsx` in `apps/vaults/components/list/VaultListEmpty.tsx`
- Create an `useAsync` hook to be able to use it like we could use `useSWR` to get some values. It require a `callbackFunction` which will be triggered and a `defaultValue`, which will be returned until the desired value from the `callbackFunction` is loaded.
- Add the possibility to create a Vault from the Factory page with the `createVaultFromFactory` action and the Factory page
- Add the `VAULT_FACTORY_ADDRESS` to address [`0x21b1FC8A52f179757bf555346130bF27c0C2A17A`](https://etherscan.io/address/0x21b1FC8A52f179757bf555346130bF27c0C2A17A)

# 0.1.10
- Add `.env` example and update `readme` from @patcito
- Fix typos from @engn33r

# 0.1.9
- Bump dependencies
- Set resolution for `json5` to `>= 2.2.2` to fix a low impact vulnerability: the parse method of the JSON5 library before and including version 2.2.1 does not restrict parsing of keys named __proto__, allowing specially crafted strings to pollute the prototype of the resulting object.

# 0.1.8
- Fix vault access crash

# 0.1.7
- Update the `AnimatePresence`/`motion.div`/`Wrapper` setup to keep the inner app contexts between the inner app pages
- Rename `VaultsListMigratableRow.tsx` to `VaultsListInternalMigrationRow.tsx` to match external pattern

# 0.1.6
- Update the web-lib to `0.17.79` to fix a crash with Gnosis Safe

# 0.1.5
- Fix an hydratation warning in the vault page (dev only)
- Update the web-lib to `0.17.77` to use `onLoadStart` and `onLoadDone` from the `useUI` context, allowing to show a loading bar for multiple load actions
- Integrate `onLoadStart` and `onLoadDone` in `useWallet`, `useWalletForExternalMigrations`, `useWalletForInternalMigrations` and `useExtendedWallet`.
- Rename some variables
- Remove useless `useMigratableWallet.tsx` file (unused)

# 0.1.4
- Write a redirection from `yearn.fi/*` to `yearn.finance/vaults/*`
- Write a redirection from `yearn.finance/*` to `yearn.finance/ycrv/*`
- Write a redirection from `ybribe.com/*` to `yearn.finance/ybribe/*`
- Fix the "Deposited" in the vault page to take into account the deposits from deprecated vaults

# 0.1.3
- Fix the open in explorer button not redirecting to the correct page

# 0.1.2
- Update web-lib to `0.17.73`
- Fix lint issues related to `no-else-return`
- Fix lint issues related to `eol-last`

# 0.1.1
- Add bump package to bump package
- Add CHANGELOG.md

# 0.1.0
- Initial release<|MERGE_RESOLUTION|>--- conflicted
+++ resolved
@@ -1,11 +1,8 @@
 # 0.1.15
-<<<<<<< HEAD
 - Add the fetch to `https://api.yearn.finance/v1/chains/1/apy-previews/curve-factory` to get the APY for the gauges on the factory page
-=======
 - Extract and reuse hooks and functions from the web-lib
 - Improve Vault's search
 - Remove the performance fee from Vault's strategies
->>>>>>> 7445df07
 
 # 0.1.14
 - Remove the `isActive` from the gauge dropdown, as wallet connect is not required to get that list
