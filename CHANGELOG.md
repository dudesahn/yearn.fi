# 0.1.15
<<<<<<< HEAD
- Extract and reuse hooks and functions from the web-lib
=======
- Improve Vault's search
- Remove the performance fee from Vault's strategies
>>>>>>> 739fc769

# 0.1.14
- Remove the `isActive` from the gauge dropdown, as wallet connect is not required to get that list
- Add a `isClientLoaded` in `DesktopCategories` to avoid a SSR hydratation issue leading to multiple categories being selected
- Replace `getGauges` with `getAllGauges` for useCurve and adapt code to handle the changes
- Rename `useWalletNonce` to `balancesNonce` to match actual behavior and use the nonce from the useBalances hook
- Use some `toNormalizedBN` instead of raw declarations
- Add a specific code to refresh balance for a vault when you access that vault page. This will enable any old vault to get the balance even if it's not loaded in the app because of retired status.
- Bump the web-lib to `0.17.85` for the updated `useBalances` hook and
- Add an estimate code warning for the migration with an increase of `gasLimit` to avoid revert `outOfGas` issues
- Merge branch to add a `Balancer` wrap around text to make them nicer to read
- Add the `useCurrentApp` hook to make the app management easier to handle

# 0.1.13
- Release the Vaults Factory page
- Fix issue with Messari Subgraph only returning 100 results

# 0.1.12
- Add a `mutateVaultList` function to ask to refresh the vaultList in the `useYearn` context
- Add a `VoidPromiseFunction` type to mimic the `VoidFunction` type but for a function returning a `Promise`. TODO: Move to web-lib.
- Tweek the `useAsync` function to fix some issues with the dependencies and have an internal `isLoading` state. Add a mutate callback.
- Bump web-lib to `0.17.81` to get latest changes
- In the `Factory` page, add the `fetchGaugeDisplayData` to fetch the name and symbol of the gauges in order to be able to compute the actual final name and symbol for that vault.
- Enable the factory gauge in the dropdown

# 0.1.11
- Add a `GaugeDropdown` component using Combobox. To replicate to the default `TokenDropdown` component.
- Fix background color for the inputs in the `vaults/[chainID]/[address]` page from `neutral-100` to `neutral-0`
- Add the `Factory` nav item for the Vaults app
- Remove unused `apps/vaults/components/list/MigratableVaultListRow.tsx`
- Remove unused `apps/vaults/components/list/MigratableVaultsListEmpty.tsx`
- Merge `apps/vaults/components/list/VaultListExternalMigrationEmpty.tsx` in `apps/vaults/components/list/VaultListEmpty.tsx`
- Create an `useAsync` hook to be able to use it like we could use `useSWR` to get some values. It require a `callbackFunction` which will be triggered and a `defaultValue`, which will be returned until the desired value from the `callbackFunction` is loaded.
- Add the possibility to create a Vault from the Factory page with the `createVaultFromFactory` action and the Factory page
- Add the `VAULT_FACTORY_ADDRESS` to address [`0x21b1FC8A52f179757bf555346130bF27c0C2A17A`](https://etherscan.io/address/0x21b1FC8A52f179757bf555346130bF27c0C2A17A)

# 0.1.10
- Add `.env` example and update `readme` from @patcito
- Fix typos from @engn33r

# 0.1.9
- Bump dependencies
- Set resolution for `json5` to `>= 2.2.2` to fix a low impact vulnerability: the parse method of the JSON5 library before and including version 2.2.1 does not restrict parsing of keys named __proto__, allowing specially crafted strings to pollute the prototype of the resulting object.

# 0.1.8
- Fix vault access crash

# 0.1.7
- Update the `AnimatePresence`/`motion.div`/`Wrapper` setup to keep the inner app contexts between the inner app pages
- Rename `VaultsListMigratableRow.tsx` to `VaultsListInternalMigrationRow.tsx` to match external pattern

# 0.1.6
- Update the web-lib to `0.17.79` to fix a crash with Gnosis Safe

# 0.1.5
- Fix an hydratation warning in the vault page (dev only)
- Update the web-lib to `0.17.77` to use `onLoadStart` and `onLoadDone` from the `useUI` context, allowing to show a loading bar for multiple load actions
- Integrate `onLoadStart` and `onLoadDone` in `useWallet`, `useWalletForExternalMigrations`, `useWalletForInternalMigrations` and `useExtendedWallet`.
- Rename some variables
- Remove useless `useMigratableWallet.tsx` file (unused)

# 0.1.4
- Write a redirection from `yearn.fi/*` to `yearn.finance/vaults/*`
- Write a redirection from `yearn.finance/*` to `yearn.finance/ycrv/*`
- Write a redirection from `ybribe.com/*` to `yearn.finance/ybribe/*`
- Fix the "Deposited" in the vault page to take into account the deposits from deprecated vaults

# 0.1.3
- Fix the open in explorer button not redirecting to the correct page

# 0.1.2
- Update web-lib to `0.17.73`
- Fix lint issues related to `no-else-return`
- Fix lint issues related to `eol-last`

# 0.1.1
- Add bump package to bump package
- Add CHANGELOG.md

# 0.1.0
- Initial release<|MERGE_RESOLUTION|>--- conflicted
+++ resolved
@@ -1,10 +1,7 @@
 # 0.1.15
-<<<<<<< HEAD
 - Extract and reuse hooks and functions from the web-lib
-=======
 - Improve Vault's search
 - Remove the performance fee from Vault's strategies
->>>>>>> 739fc769
 
 # 0.1.14
 - Remove the `isActive` from the gauge dropdown, as wallet connect is not required to get that list
